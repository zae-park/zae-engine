--- conflicted
+++ resolved
@@ -101,7 +101,7 @@
         self.height = 128
         self.width_img = 128
         self.test_input = torch.randn(self.batch_size, self.channels, self.height, self.width_img)
-        
+
         # CVAE parameters
         self.condition_dim = 10  # Example condition dimension
 
@@ -109,15 +109,11 @@
         self.condition = torch.randn(self.batch_size, self.condition_dim)
 
         # Encoder output shape (channels, height, width)
-<<<<<<< HEAD
         self.encoder_output_shape = [
             self.width * 8,
             self.height // 16,
             self.width_img // 16,
         ]  # Example encoder output shape
-=======
-        self.encoder_output_shape = [self.width * 8, self.height // 16, self.width_img // 16]  # Example encoder output shape
->>>>>>> a0a78b8f
 
         # VAE instance creation (standard VAE)
         self.vae = VAE(
@@ -132,9 +128,9 @@
             dilation=self.dilation,
             norm_layer=self.norm_layer,
             skip_connect=self.skip_connect,
-            latent_dim=self.latent_dim
-        )
-        
+            latent_dim=self.latent_dim,
+        )
+
         # CVAE instance creation
         self.cvae = VAE(
             block=self.block,
@@ -151,14 +147,7 @@
             latent_dim=self.latent_dim,
         )
 
-<<<<<<< HEAD
     def test_forward_pass(self):
-=======
-        
-    # --- VAE Tests ---
-
-    def test_forward_pass_vae(self):
->>>>>>> a0a78b8f
         """Test that the VAE forward pass returns reconstructed, mu, and logvar."""
         reconstructed, mu, logvar = self.vae(self.test_input)
 
@@ -250,44 +239,8 @@
         self.assertEqual(mu.shape, (self.batch_size, new_latent_dim))
         self.assertEqual(logvar.shape, (self.batch_size, new_latent_dim))
 
-<<<<<<< HEAD
     def test_generated_output(self):
         """Test that generated output from random latent vectors has the correct shape."""
-=======
-    def test_reconstruction_quality_vae(self):
-        """Test that the reconstruction loss decreases after a training step for VAE."""
-        # Define loss function
-        def vae_loss(reconstructed: Tensor, x: Tensor, mu: Tensor, logvar: Tensor) -> Tensor:
-            recon_loss = nn.functional.binary_cross_entropy(reconstructed, x, reduction='sum')
-            kl_loss = -0.5 * torch.sum(1 + logvar - mu.pow(2) - logvar.exp())
-            return recon_loss + kl_loss
-
-        # Set the model to training mode
-        self.vae.train()
-
-        # Define optimizer
-        optimizer = torch.optim.Adam(self.vae.parameters(), lr=1e-3)
-
-        # Initial loss calculation
-        reconstructed, mu, logvar = self.vae(self.test_input)
-        initial_loss = vae_loss(reconstructed, self.test_input, mu, logvar).item()
-
-        # Backward pass and optimizer step
-        optimizer.zero_grad()
-        loss = vae_loss(reconstructed, self.test_input, mu, logvar)
-        loss.backward()
-        optimizer.step()
-
-        # Updated loss calculation
-        reconstructed, mu, logvar = self.vae(self.test_input)
-        updated_loss = vae_loss(reconstructed, self.test_input, mu, logvar).item()
-
-        # Check that loss has decreased
-        self.assertLess(updated_loss, initial_loss)
-
-    def test_generated_output_vae(self):
-        """Test that generated output from random latent vectors has the correct shape for VAE."""
->>>>>>> a0a78b8f
         # Generate random latent vectors
         z = torch.randn(self.batch_size, self.vae.latent_dim)
 
@@ -378,7 +331,9 @@
     def test_invalid_input_shape_cvae(self):
         """Test that CVAE raises an error for invalid input shapes or conditions."""
         # Invalid input shape (e.g., 3D tensor instead of 4D)
-        invalid_input = torch.randn(self.batch_size, self.channels, self.height)  # Shape: (batch_size, channels, height)
+        invalid_input = torch.randn(
+            self.batch_size, self.channels, self.height
+        )  # Shape: (batch_size, channels, height)
 
         with self.assertRaises(RuntimeError):
             self.cvae(invalid_input, self.condition)
@@ -482,5 +437,6 @@
         self.assertIsInstance(mu, Tensor)
         self.assertIsInstance(logvar, Tensor)
 
+
 if __name__ == "__main__":
     unittest.main()