--- conflicted
+++ resolved
@@ -40,11 +40,7 @@
 pandas = "^2.1.2"
 openpyxl = "^3.1.2"
 #tf2onnx = { git = "https://github.com/onnx/tensorflow-onnx.git" }
-<<<<<<< HEAD
-onnx = "1.14.1"
-=======
 #onnx = "1.14.1"
->>>>>>> 65158357
 click = "^8.1.7"
 pillow = "^10.1.0"
 wandb = "^0.16.2"
