[tool.poetry]
name = 'zae-engine'
version = '0.1.1'
description = 'Deep learning engine powered by zae-park.'
authors = ["zae-park <tom941105@gmail.com>"]
packages = [
    {include = "zae_engine"},
]

[tool.poetry.dependencies]
python = "~3.10.0"
matplotlib = "^3.7.2"
tensorflow-io-gcs-filesystem = "0.31.0"
segment-anything = "^1.0"
termcolor = "2.2.0"
keras-ocr = "0.8.9"
opencv-python-headless = "^4.8.0.76"
ultralytics = "8.0.155"
seaborn = "^0.12.2"
jupyter = "^1.0.0"
tensorflow = "^2.13.0"
tqdm = "^4.65.0"
einops = "^0.6.1"
future = "^0.18.3"
psutil = "^5.9.5"
requests = "^2.31.0"
rich = "^13.5.2"
typeguard = "^4.1.2"
image-ocr = "^0.0.4"
tensorflow-intel = { version = "^2.14.0", platform = "win64" }
#python-dotenv
#wandb
neptune = "^1.8.2"
wfdb = "^4.1.2"
scikit-learn = "^1.3.1"
neurokit2 = "^0.2.6"
nibabel = "^5.1.0"
minio = "^7.1.17"
pytest = "^7.4.2"
pandas = "^2.1.2"
openpyxl = "^3.1.2"
<<<<<<< HEAD
click = "^8.1.7"
pillow = "^10.1.0"

=======
tf2onnx = { git = "https://github.com/onnx/tensorflow-onnx.git" }
onnx = "1.14.1"
>>>>>>> a5abeecb

[tool.poetry.group.dev.dependencies]
python = "^3.10"
pytest = "^7.4.2"
torchvision = [
    { platform = "win32", url = "https://download.pytorch.org/whl/cu117/torchvision-0.15.1%2Bcu117-cp310-cp310-win_amd64.whl" },
    { platform = "linux", url = "https://download.pytorch.org/whl/cu117/torchvision-0.15.1%2Bcu117-cp310-cp310-linux_x86_64.whl" },
]
torch = [
    { platform = "win32", url = "https://download.pytorch.org/whl/cu117/torch-2.0.0%2Bcu117-cp310-cp310-win_amd64.whl" },
    { platform = "linux", url = "https://download.pytorch.org/whl/cu117/torch-2.0.0%2Bcu117-cp310-cp310-linux_x86_64.whl" },
]

[build-system]
requires = ["poetry>=1.5"]
build-backend = "poetry.masonry.api"

[tool.black]
line-length = 120
target-version = ['py310']

[tool.poetry.scripts]
zae = "zae_engine.utils.cli:cli_run"<|MERGE_RESOLUTION|>--- conflicted
+++ resolved
@@ -39,14 +39,11 @@
 pytest = "^7.4.2"
 pandas = "^2.1.2"
 openpyxl = "^3.1.2"
-<<<<<<< HEAD
+tf2onnx = { git = "https://github.com/onnx/tensorflow-onnx.git" }
+onnx = "1.14.1"
 click = "^8.1.7"
 pillow = "^10.1.0"
 
-=======
-tf2onnx = { git = "https://github.com/onnx/tensorflow-onnx.git" }
-onnx = "1.14.1"
->>>>>>> a5abeecb
 
 [tool.poetry.group.dev.dependencies]
 python = "^3.10"
