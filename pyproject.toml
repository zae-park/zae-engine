--- conflicted
+++ resolved
@@ -1,10 +1,6 @@
 [tool.poetry]
 name = 'zae-engine'
-<<<<<<< HEAD
 version = '0.1.3'
-=======
-version = '0.1.4'
->>>>>>> f11e5500
 description = 'Deep learning engine powered by zae-park.'
 authors = ["zae-park <tom941105@gmail.com>"]
 packages = [
@@ -16,7 +12,6 @@
 python = ">=3.10.0,<3.12"
 matplotlib = "^3.7.2"
 tensorflow-io-gcs-filesystem = "0.31.0"
-segment-anything = "^1.0"
 termcolor = "2.2.0"
 keras-ocr = "0.8.9"
 opencv-python-headless = "^4.8.0.76"
@@ -33,7 +28,6 @@
 typeguard = "^4.1.2"
 image-ocr = "^0.0.4"
 tensorflow-intel = { version = "^2.14.0", platform = "win64" }
-#python-dotenv
 neptune = "^1.8.2"
 wfdb = "^4.1.2"
 scikit-learn = "^1.3.1"
@@ -48,7 +42,6 @@
 click = "^8.1.7"
 pillow = "^10.1.0"
 wandb = "^0.16.2"
-genbadge = "^1.1.1"
 pytest-cov = "^5.0.0"
 codecov = "^2.1.13"
 sphinx = "^7.2.6"
@@ -67,6 +60,7 @@
     { platform = "linux", url = "https://download.pytorch.org/whl/cu117/torch-2.0.0%2Bcu117-cp310-cp310-linux_x86_64.whl" },
 ]
 coverage = "^7.4.4"
+segment-anything = "^1.0"
 
 [build-system]
 requires = ["poetry>=1.5"]
